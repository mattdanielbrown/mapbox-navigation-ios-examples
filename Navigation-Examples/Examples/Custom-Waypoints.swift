--- conflicted
+++ resolved
@@ -85,11 +85,7 @@
         let navigationRouteOptions = NavigationRouteOptions(coordinates: [origin, firstWaypoint, secondWaypoint])
         
         let cameraOptions = CameraOptions(center: origin, zoom: 13.0)
-<<<<<<< HEAD
-        self.navigationMapView.mapView.cameraManager.setCamera(to: cameraOptions)
-=======
         self.navigationMapView.mapView.camera.setCamera(to: cameraOptions)
->>>>>>> 671564bb
         
         Directions.shared.calculate(navigationRouteOptions) { [weak self] (session, result) in
             switch result {
