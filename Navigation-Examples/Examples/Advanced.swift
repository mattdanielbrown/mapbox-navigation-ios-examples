--- conflicted
+++ resolved
@@ -45,17 +45,6 @@
             $0.location.puckType = .puck2D()
         }
         
-<<<<<<< HEAD
-=======
-        // TODO: Provide a reliable way of setting camera to current coordinate.
-        DispatchQueue.main.asyncAfter(deadline: .now() + 1.0) {
-            if let coordinate = self.navigationMapView.mapView.location.latestLocation?.coordinate {
-                let cameraOptions = CameraOptions(center: coordinate, zoom: 13.0)
-                self.navigationMapView.mapView.camera.setCamera(to: cameraOptions)
-            }
-        }
-        
->>>>>>> 671564bb
         let gesture = UILongPressGestureRecognizer(target: self, action: #selector(handleLongPress(_:)))
         navigationMapView.addGestureRecognizer(gesture)
         
