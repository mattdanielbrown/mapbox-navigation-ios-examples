--- conflicted
+++ resolved
@@ -1,15 +1,8 @@
 PODS:
-<<<<<<< HEAD
-  - MapboxCommon (11.0.0)
-  - MapboxCoreMaps (10.0.0-beta.19):
-    - MapboxCommon (= 11.0.0)
-  - MapboxCoreNavigation (2.0.0-beta.5):
-=======
   - MapboxCommon (11.0.2)
   - MapboxCoreMaps (10.0.0-beta.20):
     - MapboxCommon (~> 11.0)
   - MapboxCoreNavigation (2.0.0-beta.6):
->>>>>>> 671564bb
     - MapboxDirections-pre (= 2.0.0-beta.3)
     - MapboxMobileEvents (~> 0.10.2)
     - MapboxNavigationNative (~> 48.0)
@@ -17,22 +10,6 @@
   - MapboxDirections-pre (2.0.0-beta.3):
     - Polyline (~> 5.0)
     - Turf (~> 2.0.0-alpha.3)
-<<<<<<< HEAD
-  - MapboxMaps (10.0.0-beta.17):
-    - MapboxCommon (= 11.0.0)
-    - MapboxCoreMaps (= 10.0.0-beta.19)
-    - MapboxMobileEvents (= 0.10.8)
-    - Turf (= 2.0.0-alpha.3)
-  - MapboxMobileEvents (0.10.8)
-  - MapboxNavigation (2.0.0-beta.5):
-    - MapboxCoreNavigation (= 2.0.0-beta.5)
-    - MapboxMaps (= 10.0.0-beta.17)
-    - MapboxMobileEvents (~> 0.10.2)
-    - MapboxSpeech-pre (= 2.0.0-alpha.1)
-    - Solar (~> 2.1)
-  - MapboxNavigationNative (48.0.1):
-    - MapboxCommon (= 11.0.0)
-=======
   - MapboxMaps (10.0.0-beta.18):
     - MapboxCommon (~> 11.0)
     - MapboxCoreMaps (= 10.0.0-beta.20)
@@ -47,15 +24,14 @@
     - Solar (~> 2.1)
   - MapboxNavigationNative (48.0.4):
     - MapboxCommon (= 11.0.2)
->>>>>>> 671564bb
   - MapboxSpeech-pre (2.0.0-alpha.1)
   - Polyline (5.0.2)
   - Solar (2.1.0)
   - Turf (2.0.0-alpha.3)
 
 DEPENDENCIES:
-  - MapboxCoreNavigation (from `https://github.com/mapbox/mapbox-navigation-ios.git`, branch `maxim/add-navigation-map-view-delegates`)
-  - MapboxNavigation (from `https://github.com/mapbox/mapbox-navigation-ios.git`, branch `maxim/add-navigation-map-view-delegates`)
+  - MapboxCoreNavigation (from `https://github.com/mapbox/mapbox-navigation-ios.git`, branch `release-v2.0`)
+  - MapboxNavigation (from `https://github.com/mapbox/mapbox-navigation-ios.git`, branch `release-v2.0`)
 
 SPEC REPOS:
   trunk:
@@ -72,35 +48,18 @@
 
 EXTERNAL SOURCES:
   MapboxCoreNavigation:
-    :branch: maxim/add-navigation-map-view-delegates
+    :branch: release-v2.0
     :git: https://github.com/mapbox/mapbox-navigation-ios.git
   MapboxNavigation:
-    :branch: maxim/add-navigation-map-view-delegates
+    :branch: release-v2.0
     :git: https://github.com/mapbox/mapbox-navigation-ios.git
 
 CHECKOUT OPTIONS:
   MapboxCoreNavigation:
-<<<<<<< HEAD
-    :commit: fb189db6d6ed82a7d712d0ea1c119f2cbb5ea379
+    :commit: 477eea655752fbcc2697c5166c4ad309460e79a7
     :git: https://github.com/mapbox/mapbox-navigation-ios.git
   MapboxNavigation:
-    :commit: fb189db6d6ed82a7d712d0ea1c119f2cbb5ea379
-    :git: https://github.com/mapbox/mapbox-navigation-ios.git
-
-SPEC CHECKSUMS:
-  MapboxCommon: 911ffce4d3d4296910f2af8204caaad7b0c1789d
-  MapboxCoreMaps: 65e589170466a4b0740f8aa88b58fab172050f07
-  MapboxCoreNavigation: 80a65255b6849e21770d4c365c809f1f999dccd8
-  MapboxDirections-pre: 221ad1f4ee428346923654f55898c5a7c6e79ecb
-  MapboxMaps: b7a954c5a0219bdbacb58333b2f290cb8e1541e6
-  MapboxMobileEvents: 36ff53b135aac486eed94b61f813c7967a0c2c6f
-  MapboxNavigation: 909f02cdb44d6a251eed1352e6ec0652e80e7f1a
-  MapboxNavigationNative: a6b4ab4a14ee087d27e777501322a13eeb75f421
-=======
-    :commit: 024102be0b189a2f21a4401e65dd44e224323bb0
-    :git: https://github.com/mapbox/mapbox-navigation-ios.git
-  MapboxNavigation:
-    :commit: 024102be0b189a2f21a4401e65dd44e224323bb0
+    :commit: 477eea655752fbcc2697c5166c4ad309460e79a7
     :git: https://github.com/mapbox/mapbox-navigation-ios.git
 
 SPEC CHECKSUMS:
@@ -112,12 +71,11 @@
   MapboxMobileEvents: 36ff53b135aac486eed94b61f813c7967a0c2c6f
   MapboxNavigation: 5a2aed3bc577fbe4c706a9e1fa740aa99b764835
   MapboxNavigationNative: 28da14b17e4280dacc0e5041f634c091ac6211d1
->>>>>>> 671564bb
   MapboxSpeech-pre: aeb16de604d07ceb4195150c3359d5401bb298e6
   Polyline: fce41d72e1146c41c6d081f7656827226f643dff
   Solar: 2dc6e7cc39186cb0c8228fa08df76fb50c7d8f24
   Turf: ec9b01ef9386ab53545a1f763b7296c9ce3590d1
 
-PODFILE CHECKSUM: 51c8aa952a436f206a1aef6d8773fa4996a7668b
+PODFILE CHECKSUM: 08ee95eefa37720b886316a708310b6234d09e59
 
 COCOAPODS: 1.10.1